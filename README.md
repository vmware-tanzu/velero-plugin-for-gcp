[![Build Status][101]][102]

# Plugins for Google Cloud Platform (GCP)

## Overview

This repository contains these plugins to support running Velero on GCP:

- An object store plugin for persisting and retrieving backups and restores on Google Cloud Storage. Content of backup includes log files, warning/error files, CSI related resources list, Velero native snapshots list, Velero PodVolumeBackup list, k8s resources list, k8s resources YAMLs and files created by uploader (Restic and Kopia). Content of restore includes restore logs, warning/error files and coming k8s resources list.

- A volume snapshotter plugin for creating snapshots from volumes (during a backup) and volumes from snapshots (during a restore) on Google Compute Engine Disks.

  - Since v1.4.0, the snapshotter plugin can handle the volumes provisioned by CSI driver `pd.csi.storage.gke.io`.

You can run Kubernetes on Google Cloud Platform in either:

* Kubernetes on Google Compute Engine virtual machines
* Google Kubernetes Engine

For common use-cases, take a look at the [Examples][10] page.


## Compatibility

Below is a listing of plugin versions and respective Velero versions that are compatible.

| Plugin Version  | Velero Version |
|-----------------|----------------|
| v1.7.x          | v1.11.x        |
| v1.6.x          | v1.10.x        |
| v1.5.x          | v1.9.x         |
| v1.4.x          | v1.8.x         |
| v1.3.x          | v1.7.x         |

## Filing issues

If you would like to file a GitHub issue for the plugin, please open the issue on the [core Velero repo][103]

## Setup

To set up Velero on GCP, you:

* [Create an GCS bucket][1]
* [Set permissions for Velero][2]
* [Install and start Velero][3]

You can also use this plugin to create an additional [Backup Storage Location][12].

If you do not have the `gcloud` and `gsutil` CLIs locally installed, follow the [user guide][5] to set them up.

## Create an GCS bucket

Velero requires an object storage bucket in which to store backups, preferably unique to a single Kubernetes cluster (see the [FAQ][11] for more details). Create a GCS bucket, replacing the <YOUR_BUCKET> placeholder with the name of your bucket:

```bash
BUCKET=<YOUR_BUCKET>

gsutil mb gs://$BUCKET/
```

## Set permissions for Velero

If you run Google Kubernetes Engine (GKE), make sure that your current IAM user is a cluster-admin. This role is required to create RBAC objects.
See [the GKE documentation][22] for more information.

### Create Google Service Account (GSA):
To integrate Velero with GCP, create a Velero-specific [Service Account][21]:

1. View your current config settings:

    ```bash
    gcloud config list
    ```

    Store the `project` value from the results in the environment variable `$PROJECT_ID`.

    ```bash
    PROJECT_ID=$(gcloud config get-value project)
    ```

2. Create a service account:

    ```bash
    GSA_NAME=velero
    gcloud iam service-accounts create $GSA_NAME \
        --display-name "Velero service account"
    ```

    > If you'll be using Velero to backup multiple clusters with multiple GCS buckets, it may be desirable to create a unique username per cluster rather than the default `velero`.

    Then list all accounts and find the `velero` account you just created:

    ```bash
    gcloud iam service-accounts list
    ```

    Set the `$SERVICE_ACCOUNT_EMAIL` variable to match its `email` value.

    ```bash
    SERVICE_ACCOUNT_EMAIL=$(gcloud iam service-accounts list \
      --filter="displayName:Velero service account" \
      --format 'value(email)')
    ```

### Create Custom Role with Permissions for the Velero GSA:
These permissions are required by Velero to manage snapshot resources in the GCP Project.
    
<<<<<<< HEAD
```bash
ROLE_PERMISSIONS=(
    compute.disks.get
    compute.disks.create
    compute.disks.createSnapshot
    compute.snapshots.get
    compute.snapshots.create
    compute.snapshots.useReadOnly
    compute.snapshots.delete
    compute.zones.get
    storage.objects.create
    storage.objects.delete
    storage.objects.get
    storage.objects.list
)

gcloud iam roles create velero.server \
    --project $PROJECT_ID \
    --title "Velero Server" \
    --permissions "$(IFS=","; echo "${ROLE_PERMISSIONS[*]}")"

gcloud projects add-iam-policy-binding $PROJECT_ID \
    --member serviceAccount:$SERVICE_ACCOUNT_EMAIL \
    --role projects/$PROJECT_ID/roles/velero.server

gsutil iam ch serviceAccount:$SERVICE_ACCOUNT_EMAIL:objectAdmin gs://${BUCKET}
```
=======
    ```bash
    ROLE_PERMISSIONS=(
        compute.disks.get
        compute.disks.create
        compute.disks.createSnapshot
        compute.projects.get
        compute.snapshots.get
        compute.snapshots.create
        compute.snapshots.useReadOnly
        compute.snapshots.delete
        compute.zones.get
        storage.objects.create
        storage.objects.delete
        storage.objects.get
        storage.objects.list
        iam.serviceAccounts.signBlob
    )
    
    gcloud iam roles create velero.server \
        --project $PROJECT_ID \
        --title "Velero Server" \
        --permissions "$(IFS=","; echo "${ROLE_PERMISSIONS[*]}")"

    gcloud projects add-iam-policy-binding $PROJECT_ID \
        --member serviceAccount:$SERVICE_ACCOUNT_EMAIL \
        --role projects/$PROJECT_ID/roles/velero.server

    gsutil iam ch serviceAccount:$SERVICE_ACCOUNT_EMAIL:objectAdmin gs://${BUCKET}
    ```
>>>>>>> 4a46a411

Note: 
`iam.serviceAccounts.signBlob` permission is used to allow [Velero's Kubernetes Service Account](#Option-2:-Using-Workload-Identity) to create signed urls for the GCS bucket.
This is required if you want to run `velero backup logs`, `velero backup download`, `velero backup describe` and `velero restore describe`.
This is due to those commands need to download some metadata files from S3 bucket to display information needed, and the Velero server has access to GCS but the CLI does not.

### Grant access to Velero 
This can be done in 2 different options.

#### Option 1: Using Service Account Key
This involves creating a Google Service Account Key and using it as `--secret-file` during [installation](#Install-and-start-Velero).

1. Create a service account key, specifying an output file (`credentials-velero`) in your local directory:

    ```bash
    gcloud iam service-accounts keys create credentials-velero \
        --iam-account $SERVICE_ACCOUNT_EMAIL
    ```

Note that Google Service Account keys are valid for decades (no clear expiry date) - so store it securely or rotate them as often as possible or both. 

#### Option 2: Using Workload Identity
This requires a GKE cluster with workload identity enabled.

1. Create Velero Namespace
This is required because Kuberenetes Service Account (step 2) resides in a namespace

    ```bash
    NAMESPACE=velero
    kubectl create namespace $NAMESPACE
    ```

1. Create Kubernetes Service Account
This is required when binding to the Google Service Account.
Namespace is already created in step 1 above.

    ```bash
    KSA_NAME=velero
    kubectl create serviceaccount $KSA_NAME --namespace $NAMESPACE
    ```

3. Add IAM Policy Binding for Velero's Kubernetes service account to a GCP service account

    ```bash
    gcloud iam service-accounts add-iam-policy-binding \
        --role roles/iam.workloadIdentityUser \
        --member "serviceAccount:[$PROJECT_ID].svc.id.goog[$NAMESPACE/$KSA_NAME]" \
        [$GSA_NAME]@[$PROJECT_ID].iam.gserviceaccount.com
    ```

In this case:
- `[$NAMESPACE/$KSA_NAME]` are Kubernetes Namespace and Service Account created in step 1 and 2.
- `PROJECT_ID` is the [Google Project ID](#Create-Google-Service-Account) - Step 1 and
- `GSA_NAME` is the name of the [Google Service Account](#Create-Google-Service-Account) - Step 2.

For more information on configuring workload identity on GKE, look at the [official GCP documentation][24] for more details.

## Install and start Velero

[Download][4] Velero

Install Velero, including all prerequisites, into the cluster and start the deployment. This will create a namespace called `velero`, and place a deployment named `velero` in it.

**If using a Google Service Account Key**:

```bash
velero install \
    --provider gcp \
    --plugins velero/velero-plugin-for-gcp:v1.6.0 \
    --bucket $BUCKET \
    --secret-file ./credentials-velero
```

**If using Workload Identity**:

You must add a service account annotation to the Kubernetes service account so that it will know which GCP service account to use. You can do this during installation with `--sa-annotations`. Use the flag `--no-secret` so that Velero will know not to look for a key file. You must also add the GCP service account name in `--backup-location-config`.

```bash
velero install \
    --provider gcp \
    --plugins velero/velero-plugin-for-gcp:v1.6.0 \
    --bucket $BUCKET \
    --no-secret \
    --sa-annotations iam.gke.io/gcp-service-account=[$GSA_NAME]@[$PROJECT_ID].iam.gserviceaccount.com \
    --backup-location-config serviceAccount=[$GSA_NAME]@[$PROJECT_ID].iam.gserviceaccount.com \
```

Additionally, you can specify `--use-node-agent` to enable node agent support, and `--wait` to wait for the deployment to be ready.

(Optional) Specify [additional configurable parameters][7] for the `--backup-location-config` flag.

(Optional) Specify [additional configurable parameters][8] for the `--snapshot-location-config` flag.

(Optional) [Customize the Velero installation][9] further to meet your needs.

For more complex installation needs, use either the [Helm chart](https://github.com/vmware-tanzu/helm-charts), or add `--dry-run -o yaml` options for generating the YAML representation for the installation.

## Create an additional Backup Storage Location

If you are using Velero v1.6.0 or later, you can create additional GCP [Backup Storage Locations][13] that use their own credentials.
These can also be created alongside Backup Storage Locations that use other providers.

### Limitations
It is not possible to use different credentials for additional Backup Storage Locations if you are pod based authentication such as [Workload Identity][14].

### Prerequisites

* Velero 1.6.0 or later
* GCP plugin must be installed, either at install time, or by running `velero plugin add velero/velero-plugin-for-gcp:plugin-version`, replace the `plugin-version` with the corresponding value

### Configure GCS bucket and credentials

To configure a new Backup Storage Location with its own credentials, it is necessary to follow the steps above to [create the bucket to use][1] and to [generate the credentials file][15] to interact with that bucket.
Once you have created the credentials file, create a [Kubernetes Secret][16] in the Velero namespace that contains these credentials:

```bash
kubectl create secret generic -n velero bsl-credentials --from-file=gcp=</path/to/credentialsfile>
```

This will create a secret named `bsl-credentials` with a single key (`gcp`) which contains the contents of your credentials file.
The name and key of this secret will be given to Velero when creating the Backup Storage Location, so it knows which secret data to use.

### Create Backup Storage Location

Once the bucket and credentials have been configured, these can be used to create the new Backup Storage Location:

```bash
velero backup-location create <bsl-name> \
  --provider gcp \
  --bucket $BUCKET \
  --credential=bsl-credentials=gcp
```

The Backup Storage Location is ready to use when it has the phase `Available`.
You can check this with the following command:

```bash
velero backup-location get
```

To use this new Backup Storage Location when performing a backup, use the flag `--storage-location <bsl-name>` when running `velero backup create`.


[1]: #Create-an-GCS-bucket
[2]: #Set-permissions-for-Velero
[3]: #Install-and-start-Velero
[4]: https://velero.io/docs/install-overview/
[5]: https://cloud.google.com/sdk/docs/
[7]: backupstoragelocation.md
[8]: volumesnapshotlocation.md
[9]: https://velero.io/docs/customize-installation/
[10]: ./examples
[11]: https://velero.io/docs/faq/
[12]: #Create-an-additional-Backup-Storage-Location
[13]: https://velero.io/docs/latest/api-types/backupstoragelocation/
[14]: #option-2-set-permissions-with-using-workload-identity-optional
[15]: #option-1-set-permissions-with-a-service-account
[16]: https://kubernetes.io/docs/concepts/configuration/secret/
[21]: https://cloud.google.com/compute/docs/access/service-accounts
[22]: https://cloud.google.com/kubernetes-engine/docs/how-to/role-based-access-control#iam-rolebinding-bootstrap
[24]: https://cloud.google.com/kubernetes-engine/docs/how-to/workload-identity

[101]: https://github.com/vmware-tanzu/velero-plugin-for-gcp/workflows/Main%20CI/badge.svg
[102]: https://github.com/vmware-tanzu/velero-plugin-for-gcp/actions?query=workflow%3A"Main+CI"
[103]: https://github.com/vmware-tanzu/velero/issues/new/choose<|MERGE_RESOLUTION|>--- conflicted
+++ resolved
@@ -104,13 +104,13 @@
 
 ### Create Custom Role with Permissions for the Velero GSA:
 These permissions are required by Velero to manage snapshot resources in the GCP Project.
-    
-<<<<<<< HEAD
+
 ```bash
 ROLE_PERMISSIONS=(
     compute.disks.get
     compute.disks.create
     compute.disks.createSnapshot
+    compute.projects.get
     compute.snapshots.get
     compute.snapshots.create
     compute.snapshots.useReadOnly
@@ -120,8 +120,9 @@
     storage.objects.delete
     storage.objects.get
     storage.objects.list
+    iam.serviceAccounts.signBlob
 )
-
+    
 gcloud iam roles create velero.server \
     --project $PROJECT_ID \
     --title "Velero Server" \
@@ -133,37 +134,6 @@
 
 gsutil iam ch serviceAccount:$SERVICE_ACCOUNT_EMAIL:objectAdmin gs://${BUCKET}
 ```
-=======
-    ```bash
-    ROLE_PERMISSIONS=(
-        compute.disks.get
-        compute.disks.create
-        compute.disks.createSnapshot
-        compute.projects.get
-        compute.snapshots.get
-        compute.snapshots.create
-        compute.snapshots.useReadOnly
-        compute.snapshots.delete
-        compute.zones.get
-        storage.objects.create
-        storage.objects.delete
-        storage.objects.get
-        storage.objects.list
-        iam.serviceAccounts.signBlob
-    )
-    
-    gcloud iam roles create velero.server \
-        --project $PROJECT_ID \
-        --title "Velero Server" \
-        --permissions "$(IFS=","; echo "${ROLE_PERMISSIONS[*]}")"
-
-    gcloud projects add-iam-policy-binding $PROJECT_ID \
-        --member serviceAccount:$SERVICE_ACCOUNT_EMAIL \
-        --role projects/$PROJECT_ID/roles/velero.server
-
-    gsutil iam ch serviceAccount:$SERVICE_ACCOUNT_EMAIL:objectAdmin gs://${BUCKET}
-    ```
->>>>>>> 4a46a411
 
 Note: 
 `iam.serviceAccounts.signBlob` permission is used to allow [Velero's Kubernetes Service Account](#Option-2:-Using-Workload-Identity) to create signed urls for the GCS bucket.
