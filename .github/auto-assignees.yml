---
# This assigns a PR to its author
addAssignees: author

reviewers:
  # The default reviewers
  defaults:
    - maintainers

  groups:
    maintainers:
<<<<<<< HEAD
      - dsu-igeek
=======
      - jenting
>>>>>>> 737d28c1
      - sseago
      - reasonerjt
      - ywk253100
      - blackpiglet
      - qiuming-best

options:
  ignore_draft: true
  ignored_keywords:
    - WIP
    - wip
    - DO NOT MERGE
  enable_group_assignment: true
  number_of_reviewers: 2<|MERGE_RESOLUTION|>--- conflicted
+++ resolved
@@ -9,11 +9,6 @@
 
   groups:
     maintainers:
-<<<<<<< HEAD
-      - dsu-igeek
-=======
-      - jenting
->>>>>>> 737d28c1
       - sseago
       - reasonerjt
       - ywk253100
